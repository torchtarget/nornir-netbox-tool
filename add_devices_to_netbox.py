#!/usr/bin/env python3
"""
Script to add discovered unknown devices to NetBox using pynetbox.

Usage:
    python add_devices_to_netbox.py unknown_devices_20250104_143052.txt

This script parses the nmap scan results and creates devices in NetBox with:
- Device name (from hostname or IP)
- IP address
- MAC address
- Device type (inferred from services)
- Operating system
- Services (as comments or custom fields)
"""

import sys
import re
import argparse
from typing import Dict, List, Optional
import pynetbox


class NetBoxDeviceAdder:
    def __init__(self, netbox_url: str, netbox_token: str):
        """Initialize NetBox API connection."""
        self.api = pynetbox.api(netbox_url, token=netbox_token)
        
    def parse_scan_file(self, filename: str) -> List[Dict]:
        """Parse the nmap scan results file."""
        devices = []
        
        with open(filename, 'r') as f:
            content = f.read()
        
        # Split by device sections
        device_sections = content.split('=' * 80)
        
        for section in device_sections:
            if 'Device:' not in section:
                continue
                
            device_info = self.parse_device_section(section)
            if device_info:
                devices.append(device_info)
        
        return devices
    
    def parse_device_section(self, section: str) -> Optional[Dict]:
        """Parse a single device section from the scan file."""
        lines = section.strip().split('\n')
        device_info = {}
        
        # Extract IP from header line
        for line in lines:
            if line.startswith('Device:'):
                match = re.search(r'Device: (\d+\.\d+\.\d+\.\d+)', line)
                if match:
                    device_info['ip'] = match.group(1)
                break
        
        if 'ip' not in device_info:
            return None
        
        # Parse nmap output to get MAC and other info
        nmap_output = '\n'.join(lines)
        nmap_info = self.parse_nmap_output(nmap_output)
        device_info.update(nmap_info)
        
        # Extract MAC from nmap output if not found
        if 'mac' not in device_info:
            for line in lines:
                if line.strip().startswith('MAC Address:'):
                    mac_match = re.search(r'MAC Address: ([0-9A-Fa-f:]{17})', line)
                    if mac_match:
                        device_info['mac'] = mac_match.group(1)
                    break
            
            # If still no MAC found, set to Unknown
            if 'mac' not in device_info:
                device_info['mac'] = 'Unknown'
        
        return device_info
    
    def parse_nmap_output(self, nmap_output: str) -> Dict:
        """Parse nmap output to extract device information."""
        info = {
            'services': [],
            'os': None,
            'hostname': None,
            'manufacturer': 'Generic',
            'model': 'Unknown Device'
        }
        
        lines = nmap_output.split('\n')
        
        for i, line in enumerate(lines):
            line = line.strip()
            
            # Extract hostname from scan report line
            # Format: "Nmap scan report for hostname (ip)" or "Nmap scan report for hostname.local (ip)" or just "Nmap scan report for ip"
            if line.startswith('Nmap scan report for'):
                hostname_match = re.search(r'Nmap scan report for ([^\s]+(?:\.[^\s]+)*)', line)
                if hostname_match:
                    hostname = hostname_match.group(1)
                    # Only use as hostname if it's not just an IP address
                    if not re.match(r'^\d+\.\d+\.\d+\.\d+$', hostname):
                        info['hostname'] = hostname.replace('.local', '')  # Clean up .local suffix
            
            # Extract manufacturer from MAC address line
            # Format: "MAC Address: XX:XX:XX:XX:XX:XX (Manufacturer Name)" or "MAC Address: XX:XX:XX:XX:XX:XX (Unknown)"
            if line.startswith('MAC Address:'):
                mac_match = re.search(r'MAC Address: [0-9A-Fa-f:]{17} \(([^)]+)\)', line)
                if mac_match:
                    manufacturer = mac_match.group(1).strip()
                    if manufacturer != 'Unknown':
                        info['manufacturer'] = manufacturer
            
            # Extract services (port/protocol open service version)
            # Format: "22/tcp open ssh OpenSSH 9.2p1 Debian 2+deb12u6 (protocol 2.0)"
            service_match = re.search(r'^(\d+)/(tcp|udp)\s+open\s+(\S+)(?:\s+(.+?))?(?:\s+\([^)]+\))?$', line)
            if service_match:
                port = service_match.group(1)
                protocol = service_match.group(2)
                service = service_match.group(3)
                version = service_match.group(4) or ""
                
                info['services'].append({
                    'port': int(port),
                    'protocol': protocol,
                    'service': service,
                    'version': version.strip()
                })
            
            # Extract OS information - use as model
            # Format: "OS details: Linux 2.6.32"
            if line.startswith('OS details:'):
                info['os'] = line.split('OS details:')[1].strip()
                info['model'] = info['os']
            elif line.startswith('Running:') and not info['os']:
                info['os'] = line.split('Running:')[1].strip()
                info['model'] = info['os']
            
            # Extract device type from Service Info line
            # Format: "Service Info: OS: Linux; Devices: media device, webcam; CPE: cpe:/h:axis:q7404_video_encoder"
            if line.startswith('Service Info:'):
                # Look for Devices: section
                devices_match = re.search(r'Devices:\s*([^;]+)', line)
                if devices_match:
                    device_types = devices_match.group(1).strip()
                    if not info['model'] or info['model'] == 'Unknown Device':
                        info['model'] = device_types
                
                # Look for CPE hardware info
                cpe_match = re.search(r'cpe:/h:([^:]+):([^,;]+)', line)
                if cpe_match:
                    cpe_vendor = cpe_match.group(1).replace('_', ' ').title()
                    cpe_product = cpe_match.group(2).replace('_', ' ').title()
                    if info['manufacturer'] == 'Generic':
                        info['manufacturer'] = cpe_vendor
                    if not info['model'] or info['model'] == 'Unknown Device':
                        info['model'] = cpe_product
            
            # Extract HTTP titles (useful for device names)
            if '|_http-title:' in line:
                title_match = re.search(r'\|_http-title:\s*(.+)', line)
                if title_match and not info['hostname']:
                    title = title_match.group(1).strip()
                    if title != 'Index page':  # Skip generic titles
                        info['hostname'] = title
            
            # Extract SNMP system description - use as model if no OS
            if 'System Description:' in line:
                snmp_desc = line.split('System Description:')[1].strip()
                info['snmp_description'] = snmp_desc
                if not info['model'] or info['model'] == 'Unknown Device':
                    info['model'] = snmp_desc
        
        # If no model found but we have services, create a generic model
        if info['model'] == 'Unknown Device' and info['services']:
            service_names = [s['service'] for s in info['services']]
            if 'ssh' in service_names:
                info['model'] = 'SSH Server'
            elif 'http' in service_names or 'https' in service_names:
                info['model'] = 'Web Server'
            elif any(s in service_names for s in ['ftp', 'rtsp']):
                info['model'] = 'Network Device'
        
        return info
    
    def ensure_manufacturer(self, manufacturer_name: str, dry_run: bool = False) -> int:
        """Ensure manufacturer exists in NetBox, create if not."""
        try:
            manufacturers = list(self.api.dcim.manufacturers.filter(name=manufacturer_name))
            if manufacturers:
                return manufacturers[0].id

            if dry_run:
                print(f"   🏭 Would create manufacturer: {manufacturer_name}")
                return 1  # Dummy ID for dry run

            while True:
                choice = input(
                    f"   Manufacturer '{manufacturer_name}' not found. Create? [Y/n]: "
                ).strip().lower()
                if choice in ("", "y", "yes"):
                    new_name = (
                        input(
                            f"   Enter manufacturer name [{manufacturer_name}]: "
                        ).strip()
                        or manufacturer_name
                    )
                    existing = list(
                        self.api.dcim.manufacturers.filter(name=new_name)
                    )
                    if existing:
                        print(
                            f"   ↪ Using existing manufacturer: {new_name} (ID: {existing[0].id})"
                        )
                        return existing[0].id
                    slug = (
                        new_name.lower()
                        .replace(" ", "-")
                        .replace(".", "")
                        .replace(",", "")
                    )
                    manufacturer = self.api.dcim.manufacturers.create(
                        name=new_name,
                        slug=slug,
                    )
                    print(
                        f"   ✅ Created manufacturer: {new_name} (ID: {manufacturer.id})"
                    )
                    return manufacturer.id
                elif choice in ("n", "no"):
                    new_name = input(
                        "   Enter existing manufacturer name to use or leave blank to skip: "
                    ).strip()
                    if not new_name:
                        print("   ❌ No manufacturer selected, skipping device")
                        return None
                    manufacturer_name = new_name
                    manufacturers = list(
                        self.api.dcim.manufacturers.filter(name=manufacturer_name)
                    )
                    if manufacturers:
                        return manufacturers[0].id
                    # Loop again if still not found
                else:
                    continue

        except Exception as e:
            print(f"   ❌ Error with manufacturer {manufacturer_name}: {e}")
            return None
    
    def ensure_device_type(
        self,
        manufacturer_id: int,
        model: str,
        height: int = 1,
        dry_run: bool = False,
    ) -> int:
        """Ensure device type exists in NetBox, create if not.

        Device types require a model (name), manufacturer and rack unit height. If no
        height is provided, default to 1U.
        """
        try:
            device_types = list(
                self.api.dcim.device_types.filter(
                    model=model, manufacturer_id=manufacturer_id
                )
            )
            if device_types:
                return device_types[0].id

            if dry_run:
                print(f"   📱 Would create device type: {model} (height {height}U)")
                return 1  # Dummy ID for dry run

<<<<<<< HEAD
            while True:
                choice = input(
                    f"   Device type '{model}' not found. Create? [Y/n]: "
                ).strip().lower()
                if choice in ("", "y", "yes"):
                    new_model = (
                        input(f"   Enter device type name [{model}]: ").strip() or model
                    )
                    height_input = (
                        input(f"   Rack height in U [{height}]: ").strip()
                    )
                    if height_input.isdigit():
                        height = int(height_input)
                    existing = list(
                        self.api.dcim.device_types.filter(
                            model=new_model, manufacturer_id=manufacturer_id
                        )
                    )
                    if existing:
                        print(
                            f"   ↪ Using existing device type: {new_model} (ID: {existing[0].id})"
                        )
                        return existing[0].id
                    slug = (
                        new_model.lower()
                        .replace(" ", "-")
                        .replace(".", "")
                        .replace(",", "")[:50]
                    )
                    device_type = self.api.dcim.device_types.create(
                        model=new_model,
                        slug=slug,
                        manufacturer=manufacturer_id,
                        u_height=height,
                    )
                    self.api.dcim.interface_templates.create(
                        device_type=device_type.id,
                        name="eth0",
                        type="1000base-t",
                    )
                    print(
                        f"   ✅ Created device type: {new_model} (ID: {device_type.id}, {height}U) with interface eth0"
                    )
                    return device_type.id
                elif choice in ("n", "no"):
                    new_model = input(
                        "   Enter existing device type name to use or leave blank to skip: "
                    ).strip()
                    if not new_model:
                        print("   ❌ No device type selected, skipping device")
                        return None
                    model = new_model
                    device_types = list(
                        self.api.dcim.device_types.filter(
                            model=model, manufacturer_id=manufacturer_id
                        )
                    )
                    if device_types:
                        return device_types[0].id
                    # Loop again if still not found
                else:
                    continue
=======
            slug = (
                model.lower().replace(" ", "-").replace(".", "").replace(",", "")[:50]
            )  # NetBox slug limit
            device_type = self.api.dcim.device_types.create(
                model=model,
                slug=slug,
                manufacturer=manufacturer_id,
                u_height=height,
            )

            # Add a basic interface template (eth0)
            self.api.dcim.interface_templates.create(
                device_type=device_type.id,
                name="eth0",
                type="1000base-t",
            )

            print(
                f"   ✅ Created device type: {model} (ID: {device_type.id}, {height}U) with interface eth0"
            )
            return device_type.id
>>>>>>> f8dd674e

        except Exception as e:
            print(f"   ❌ Error with device type {model}: {e}")
            return None
    
    def create_device_in_netbox(self, device_info: Dict, site_name: str = "Default", dry_run: bool = False):
        """Create a device in NetBox following proper hierarchy."""
        
        # Generate device name
        device_name = device_info.get('hostname') or f"device-{device_info['ip'].replace('.', '-')}"
        
        print(f"\n📝 Processing device: {device_name}")
        print(f"   IP: {device_info['ip']}")
        print(f"   MAC: {device_info['mac']}")
        print(f"   Manufacturer: {device_info['manufacturer']}")
        print(f"   Model: {device_info['model']}")
        print(f"   OS: {device_info.get('os', 'Unknown')}")
        print(f"   Services: {len(device_info['services'])} found")
        
        if dry_run:
            print("   🏃 DRY RUN - Not creating in NetBox")
            return
        
        try:
            # Step 1: Ensure site exists
            site = list(self.api.dcim.sites.filter(name=site_name))
            if not site:
                print(f"   ❌ Site '{site_name}' not found in NetBox")
                return
            site = site[0]
            
            # Step 2: Ensure manufacturer exists
            manufacturer_id = self.ensure_manufacturer(device_info['manufacturer'], dry_run)
            if not manufacturer_id:
                return
            
            # Step 3: Ensure device type exists
            device_type_id = self.ensure_device_type(
                manufacturer_id, device_info['model'], dry_run=dry_run
            )
            if not device_type_id:
                return

            # Step 4: Get or create device role with confirmation
            role_name = "Auto-Discovered"
            device_role = list(self.api.dcim.device_roles.filter(name=role_name))
            if device_role:
                device_role = device_role[0]
            else:
                while True:
                    choice = input(
                        f"   Device role '{role_name}' not found. Create? [Y/n]: "
                    ).strip().lower()
                    if choice in ("", "y", "yes"):
                        new_role_name = (
                            input(f"   Enter device role name [{role_name}]: ").strip()
                            or role_name
                        )
                        existing = list(
                            self.api.dcim.device_roles.filter(name=new_role_name)
                        )
                        if existing:
                            device_role = existing[0]
                            print(
                                f"   ↪ Using existing device role: {new_role_name} (ID: {device_role.id})"
                            )
                            break
                        slug = (
                            new_role_name.lower()
                            .replace(" ", "-")
                            .replace(".", "")
                            .replace(",", "")
                        )
                        device_role = self.api.dcim.device_roles.create(
                            name=new_role_name,
                            slug=slug,
                            color="2196f3"
                        )
                        print(f"   ✅ Created device role: {new_role_name}")
                        break
                    elif choice in ("n", "no"):
                        new_role_name = input(
                            "   Enter existing device role name to use or leave blank to skip: "
                        ).strip()
                        if not new_role_name:
                            print("   ❌ No device role selected, skipping device")
                            return
                        existing = list(
                            self.api.dcim.device_roles.filter(name=new_role_name)
                        )
                        if existing:
                            device_role = existing[0]
                            break
                        # Loop again if still not found
                    else:
                        continue

            # Step 5: Create device with confirmation
            proposed_name = (
                input(f"   Device name [{device_name}]: ").strip() or device_name
            )
            existing_device = list(self.api.dcim.devices.filter(name=proposed_name))
            if existing_device:
                print(
                    f"   🔁 Device {proposed_name} already exists (ID: {existing_device[0].id}), skipping"
                )
                return
            confirm = input(
                f"   Create device '{proposed_name}'? [Y/n]: "
            ).strip().lower()
            if confirm in ("n", "no"):
                print("   ❌ Skipping device creation")
                return
            device_name = proposed_name

            device_data = {
                'name': device_name,
                'device_type': device_type_id,
                'device_role': device_role.id,
                'site': site.id,
                'comments': (
                    f"Auto-discovered device\nOS: {device_info.get('os', 'Unknown')}\nServices: "
                    + ', '.join(
                        [f"{s['port']}/{s['service']}" for s in device_info['services']]
                    )
                ),
            }

            device = self.api.dcim.devices.create(**device_data)
            print(f"   ✅ Device created: {device_name} (ID: {device.id})")

            # Step 6: Ensure interface exists
            interfaces = list(self.api.dcim.interfaces.filter(device_id=device.id))
            if interfaces:
                interface = interfaces[0]
            else:
                interface = self.api.dcim.interfaces.create(
                    device=device.id,
                    name="eth0",
                    type="1000base-t",
                )
                print(f"   ✅ Created interface eth0 for {device_name}")

            # Step 7: Add IP address to interface
            ip_data = {
                'address': f"{device_info['ip']}/32",
                'assigned_object_type': 'dcim.interface',
                'assigned_object_id': interface.id,
                'description': f"Auto-discovered IP for {device_name}"
            }

            ip_addr = self.api.ipam.ip_addresses.create(**ip_data)
            print(f"   ✅ IP address created: {device_info['ip']} (ID: {ip_addr.id}) and assigned to interface {interface.name}")
            
        except Exception as e:
            print(f"   ❌ Error creating device: {e}")
    
    def process_scan_file(self, filename: str, site_name: str = "Default", dry_run: bool = False):
        """Process the entire scan file and create devices."""
        print(f"📄 Processing scan file: {filename}")
        
        devices = self.parse_scan_file(filename)
        print(f"🔍 Found {len(devices)} devices to process")
        
        for device in devices:
            self.create_device_in_netbox(device, site_name, dry_run)


def main():
    parser = argparse.ArgumentParser(description="Add discovered devices to NetBox")
    parser.add_argument("scan_file", help="Path to the nmap scan results file")
    parser.add_argument("--config", default="config.yaml", help="Path to config.yaml file")
    parser.add_argument("--dry-run", action="store_true", 
                       help="Show what would be created without actually creating")
    
    args = parser.parse_args()
    
    # Load config from YAML file
    try:
        import yaml
        with open(args.config, 'r') as f:
            config = yaml.safe_load(f)
        
        netbox_url = config['settings']['url']
        netbox_token = config['settings']['token']
        site_name = config['settings'].get('site', 'Default')  # Default fallback
        
        print(f"📄 Using config from {args.config}")
        print(f"🔗 NetBox URL: {netbox_url}")
        print(f"🏢 Site: {site_name}")
        
    except FileNotFoundError:
        print(f"❌ Config file not found: {args.config}")
        print("Please ensure config.yaml exists or specify --config path")
        return
    except KeyError as e:
        print(f"❌ Missing key in config file: {e}")
        print("Config should have settings.url, settings.token, and settings.site")
        return
    except Exception as e:
        print(f"❌ Error reading config: {e}")
        return
    
    adder = NetBoxDeviceAdder(netbox_url, netbox_token)
    adder.process_scan_file(args.scan_file, site_name, args.dry_run)


if __name__ == "__main__":
    main()<|MERGE_RESOLUTION|>--- conflicted
+++ resolved
@@ -278,7 +278,6 @@
                 print(f"   📱 Would create device type: {model} (height {height}U)")
                 return 1  # Dummy ID for dry run
 
-<<<<<<< HEAD
             while True:
                 choice = input(
                     f"   Device type '{model}' not found. Create? [Y/n]: "
@@ -341,29 +340,7 @@
                     # Loop again if still not found
                 else:
                     continue
-=======
-            slug = (
-                model.lower().replace(" ", "-").replace(".", "").replace(",", "")[:50]
-            )  # NetBox slug limit
-            device_type = self.api.dcim.device_types.create(
-                model=model,
-                slug=slug,
-                manufacturer=manufacturer_id,
-                u_height=height,
-            )
-
-            # Add a basic interface template (eth0)
-            self.api.dcim.interface_templates.create(
-                device_type=device_type.id,
-                name="eth0",
-                type="1000base-t",
-            )
-
-            print(
-                f"   ✅ Created device type: {model} (ID: {device_type.id}, {height}U) with interface eth0"
-            )
-            return device_type.id
->>>>>>> f8dd674e
+
 
         except Exception as e:
             print(f"   ❌ Error with device type {model}: {e}")
